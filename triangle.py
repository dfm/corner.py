--- conflicted
+++ resolved
@@ -163,21 +163,16 @@
     if len(range) != xs.shape[0]:
         raise ValueError("Dimension mismatch between samples and range")
 
-<<<<<<< HEAD
     # Parse the bin specifications.
     try:
         bins = [float(bins) for _ in range]
     except TypeError:
         if len(bins) != len(range):
             raise ValueError("Dimension mismatch between bins and range")
-=======
+
+    # Try filling in labels from pandas.DataFrame columns.
     if labels is None:
-        # try filling in labels from pandas.DataFrame columns
-        labels = getattr(xs, 'columns', None)
-
-    # backwards-compatibility
-    plot_contours = kwargs.get("smooth", plot_contours)
->>>>>>> 6d69b43b
+        labels = getattr(xs, "columns", None)
 
     # Some magic numbers for pretty axis layout.
     K = len(xs)
