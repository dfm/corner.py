# -*- coding: utf-8 -*-

from __future__ import print_function, absolute_import, unicode_literals

__all__ = ["corner", "hist2d"]
__version__ = "0.2.0"
__author__ = "Dan Foreman-Mackey (danfm@nyu.edu)"
__copyright__ = "Copyright 2013 Daniel Foreman-Mackey"
__contributors__ = [
    # Alphabetical by first name.
    "Adrian Price-Whelan @adrn",
    "Brendon Brewer @eggplantbren",
    "Ekta Patel @ekta1224",
    "Emily Rice @emilurice",
    "Geoff Ryan @geoffryan",
    "Guillaume @ceyzeriat",
    "Kyle Barbary @kbarbary",
    "Phil Marshall @drphilmarshall",
    "Pierre Gratier @pirg",
    "Wolfgang Kerzendorf @wkerzendorf",
]

import logging
import numpy as np
import matplotlib.pyplot as pl
from matplotlib.ticker import MaxNLocator
from matplotlib.colors import LinearSegmentedColormap, colorConverter

try:
    from scipy.ndimage import gaussian_filter
except ImportError:
    gaussian_filter = None


def corner(xs, bins=20, range=None, weights=None, color="k",
           smooth=None, smooth1d=None,
           labels=None, label_kwargs=None,
           show_titles=False, title_fmt=".2f", title_kwargs=None,
           truths=None, truth_color="#4682b4",
           scale_hist=False, quantiles=None, verbose=False, fig=None,
           max_n_ticks=5, top_ticks=False, hist_kwargs=None, **hist2d_kwargs):
    """
    Make a *sick* corner plot showing the projections of a data set in a
    multi-dimensional space. kwargs are passed to hist2d() or used for
    `matplotlib` styling.

    Parameters
    ----------
    xs : array_like (nsamples, ndim)
        The samples. This should be a 1- or 2-dimensional array. For a 1-D
        array this results in a simple histogram. For a 2-D array, the zeroth
        axis is the list of samples and the next axis are the dimensions of
        the space.

    weights : array_like (nsamples,)
        The weight of each sample. If `None` (default), samples are given
        equal weight.

    labels : iterable (ndim,) (optional)
        A list of names for the dimensions.

    show_titles : bool (optional)
        Displays a title above each 1-D histogram showing the 0.5 quantile
        with the upper and lower errors supplied by the quantiles argument.

    title_fmt : string (optional)
        The format string for the quantiles given in titles.
        (default: `.2f`)

    title_args : dict (optional)
        Any extra keyword arguments to send to the `add_title` command.

    extents : iterable (ndim,) (optional)
        A list where each element is either a length 2 tuple containing
        lower and upper bounds (extents) or a float in range (0., 1.)
        giving the fraction of samples to include in bounds, e.g.,
        [(0.,10.), (1.,5), 0.999, etc.].
        If a fraction, the bounds are chosen to be equal-tailed.

    truths : iterable (ndim,) (optional)
        A list of reference values to indicate on the plots.

    truth_color : str (optional)
        A ``matplotlib`` style color for the ``truths`` makers.

    scale_hist : bool (optional)
        Should the 1-D histograms be scaled in such a way that the zero line
        is visible?

    quantiles : iterable (optional)
        A list of fractional quantiles to show on the 1-D histograms as
        vertical dashed lines.

    verbose : bool (optional)
        If true, print the values of the computed quantiles.

    plot_contours : bool (optional)
        Draw contours for dense regions of the plot.

    plot_datapoints : bool (optional)
        Draw the individual data points.

    max_n_ticks: int (optional)
        maximum number of ticks to try to use

    fig : matplotlib.Figure (optional)
        Overplot onto the provided figure object.

    """
    if quantiles is None:
        quantiles = []
    if title_kwargs is None:
        title_kwargs = dict()
    if label_kwargs is None:
        label_kwargs = dict()

    # Deal with 1D sample lists.
    xs = np.atleast_1d(xs)
    if len(xs.shape) == 1:
        xs = np.atleast_2d(xs)
    else:
        assert len(xs.shape) == 2, "The input sample array must be 1- or 2-D."
        xs = xs.T
    assert xs.shape[0] <= xs.shape[1], "I don't believe that you want more " \
                                       "dimensions than samples!"

    # Parse the weight array.
    if weights is not None:
        weights = np.asarray(weights)
        if weights.ndim != 1:
            raise ValueError("Weights must be 1-D")
        if xs.shape[1] != weights.shape[0]:
            raise ValueError("Lengths of weights must match number of samples")

    # Parse the parameter ranges.
    if range is None:
        if "extents" in hist2d_kwargs:
            logging.warn("Deprecated keyword argument 'extents'. "
                         "Use 'range' instead.")
            range = hist2d_kwargs.pop("extents")
        else:
            range = [[x.min(), x.max()] for x in xs]
            # Check for parameters that never change.
            m = np.array([e[0] == e[1] for e in range], dtype=bool)
            if np.any(m):
                raise ValueError(("It looks like the parameter(s) in "
                                  "column(s) {0} have no dynamic range. "
                                  "Please provide a `range` argument.")
                                 .format(", ".join(map(
                                     "{0}".format, np.arange(len(m))[m]))))

    else:
        # If any of the extents are percentiles, convert them to ranges.
        for i, _ in enumerate(range):
            try:
                emin, emax = range[i]
            except TypeError:
                q = [0.5 - 0.5*range[i], 0.5 + 0.5*range[i]]
                range[i] = quantile(xs[i], q, weights=weights)

    if len(range) != xs.shape[0]:
        raise ValueError("Dimension mismatch between samples and range")

    # Parse the bin specifications.
    try:
        bins = [float(bins) for _ in range]
    except TypeError:
        if len(bins) != len(range):
            raise ValueError("Dimension mismatch between bins and range")

    # Some magic numbers for pretty axis layout.
    K = len(xs)
    factor = 2.0           # size of one side of one panel
    lbdim = 0.5 * factor   # size of left/bottom margin
    trdim = 0.2 * factor   # size of top/right margin
    whspace = 0.05         # w/hspace size
    plotdim = factor * K + factor * (K - 1.) * whspace
    dim = lbdim + plotdim + trdim

    # Create a new figure if one wasn't provided.
    if fig is None:
        fig, axes = pl.subplots(K, K, figsize=(dim, dim), tight_layout=False)
    else:
        try:
            axes = np.array(fig.axes).reshape((K, K))
        except:
            raise ValueError("Provided figure has {0} axes, but data has "
                             "dimensions K={1}".format(len(fig.axes), K))
<<<<<<< HEAD

    # Format the figure.
=======
        fig.set_tight_layout(False)

>>>>>>> 11a937e0
    lb = lbdim / dim
    tr = (lbdim + plotdim) / dim
    fig.subplots_adjust(left=lb, bottom=lb, right=tr, top=tr,
                        wspace=whspace, hspace=whspace)

    # Set up the default histogram keywords.
    if hist_kwargs is None:
        hist_kwargs = dict()
    hist_kwargs["color"] = hist_kwargs.get("color", color)
    if smooth1d is None:
        hist_kwargs["histtype"] = hist_kwargs.get("histtype", "step")

    for i, x in enumerate(xs):
        # Deal with masked arrays.
        if hasattr(x, "compressed"):
            x = x.compressed()

        if np.shape(xs)[0] == 1:
            ax = axes
        else:
            ax = axes[i, i]
        # Plot the histograms.
        if smooth1d is None:
            n, _, _ = ax.hist(x, bins=bins[i], weights=weights,
                              range=range[i], **hist_kwargs)
        else:
            if gaussian_filter is None:
                raise ImportError("Please install scipy for smoothing")
            n, b = np.histogram(x, bins=bins[i], weights=weights,
                                range=range[i])
            n = gaussian_filter(n, smooth1d)
            x0 = np.array(zip(b[:-1], b[1:])).flatten()
            y0 = np.array(zip(n, n)).flatten()
            ax.plot(x0, y0, **hist_kwargs)

        if truths is not None:
            ax.axvline(truths[i], color=truth_color)

        # Plot quantiles if wanted.
        if len(quantiles) > 0:
            qvalues = quantile(x, quantiles, weights=weights)
            for q in qvalues:
                ax.axvline(q, ls="dashed", color=color)

            if verbose:
                print("Quantiles:")
                print([item for item in zip(quantiles, qvalues)])

        if show_titles:
            # Compute the quantiles for the title. This might redo
            # unneeded computation but who cares.
            q_16, q_50, q_84 = quantile(x, [0.16, 0.5, 0.84], weights=weights)
            q_m, q_p = q_50-q_16, q_84-q_50

            # Format the quantile display.
            fmt = "{{0:{0}}}".format(title_fmt).format
            title = r"${{{0}}}_{{-{1}}}^{{+{2}}}$"
            title = title.format(fmt(q_50), fmt(q_m), fmt(q_p))

            # Add in the column name if it's given.
            if labels is not None:
                title = "{0} = {1}".format(labels[i], title)

            # Add the title to the axis.
            ax.set_title(title, **title_kwargs)

        # Set up the axes.
        ax.set_xlim(range[i])
        if scale_hist:
            maxn = np.max(n)
            ax.set_ylim(-0.1 * maxn, 1.1 * maxn)
        else:
            ax.set_ylim(0, 1.1 * np.max(n))
        ax.set_yticklabels([])
        ax.xaxis.set_major_locator(MaxNLocator(max_n_ticks, prune="lower"))

        if i < K - 1:
            if top_ticks:
                ax.xaxis.set_ticks_position("top")
                [l.set_rotation(45) for l in ax.get_xticklabels()]
            else:
                ax.set_xticklabels([])
        else:
            [l.set_rotation(45) for l in ax.get_xticklabels()]
            if labels is not None:
                ax.set_xlabel(labels[i], **label_kwargs)
                ax.xaxis.set_label_coords(0.5, -0.3)

        for j, y in enumerate(xs):
            if np.shape(xs)[0] == 1:
                ax = axes
            else:
                ax = axes[i, j]
            if j > i:
                ax.set_visible(False)
                ax.set_frame_on(False)
                continue
            elif j == i:
                continue

            # Deal with masked arrays.
            if hasattr(y, "compressed"):
                y = y.compressed()
            hist2d(y, x, ax=ax, range=[range[j], range[i]], weights=weights,
                   color=color, smooth=smooth, **hist2d_kwargs)

            if truths is not None:
                ax.plot(truths[j], truths[i], "s", color=truth_color)
                ax.axvline(truths[j], color=truth_color)
                ax.axhline(truths[i], color=truth_color)

            ax.xaxis.set_major_locator(MaxNLocator(max_n_ticks, prune="lower"))
            ax.yaxis.set_major_locator(MaxNLocator(max_n_ticks, prune="lower"))

            if i < K - 1:
                ax.set_xticklabels([])
            else:
                [l.set_rotation(45) for l in ax.get_xticklabels()]
                if labels is not None:
                    ax.set_xlabel(labels[j])
                    ax.xaxis.set_label_coords(0.5, -0.3)

            if j > 0:
                ax.set_yticklabels([])
            else:
                [l.set_rotation(45) for l in ax.get_yticklabels()]
                if labels is not None:
                    ax.set_ylabel(labels[i], **label_kwargs)
                    ax.yaxis.set_label_coords(-0.3, 0.5)

    return fig


def quantile(x, q, weights=None):
    """
    Like numpy.percentile, but:

    * Values of q are quantiles [0., 1.] rather than percentiles [0., 100.]
    * scalar q not supported (q must be iterable)
    * optional weights on x

    """
    if weights is None:
        return np.percentile(x, [100. * qi for qi in q])
    else:
        idx = np.argsort(x)
        xsorted = x[idx]
        cdf = np.add.accumulate(weights[idx])
        cdf /= cdf[-1]
        return np.interp(q, cdf, xsorted).tolist()


def hist2d(x, y, bins=20, range=None, weights=None, levels=None, smooth=None,
           ax=None, color=None, plot_datapoints=True, plot_density=True,
           plot_contours=True, fill_contours=False,
           contour_kwargs=None, contourf_kwargs=None, data_kwargs=None,
           **kwargs):
    """
    Plot a 2-D histogram of samples.

    """
    if ax is None:
        ax = pl.gca()

    # Set the default range based on the data range if not provided.
    if range is None:
        if "extent" in kwargs:
            logging.warn("Deprecated keyword argument 'extent'. "
                         "Use 'range' instead.")
            range = kwargs["extent"]
        else:
            range = [[x.min(), x.max()], [y.min(), y.max()]]

    # Set up the default plotting arguments.
    if color is None:
        color = "k"

    # Choose the default "sigma" contour levels.
    if levels is None:
        levels = 1.0 - np.exp(-0.5 * np.arange(0.5, 2.1, 0.5) ** 2)

    # This is the color map for the density plot, over-plotted to indicate the
    # density of the points near the center.
    density_cmap = LinearSegmentedColormap.from_list(
        "density_cmap", [color, (1, 1, 1, 0)])

    # This color map is used to hide the points at the high density areas.
    white_cmap = LinearSegmentedColormap.from_list(
        "white_cmap", [(1, 1, 1), (1, 1, 1)], N=2)

    # This "color map" is the list of colors for the contour levels if the
    # contours are filled.
    rgba_color = colorConverter.to_rgba(color)
    contour_cmap = [rgba_color] + [list(rgba_color) for l in levels]
    for i, l in enumerate(levels):
        contour_cmap[i+1][-1] *= float(len(levels) - i) / (len(levels)+1)

    # We'll make the 2D histogram to directly estimate the density.
    try:
        H, X, Y = np.histogram2d(x.flatten(), y.flatten(), bins=bins,
                                 range=range, weights=weights)
    except ValueError:
        raise ValueError("It looks like at least one of your sample columns "
                         "have no dynamic range. You could try using the "
                         "'range' argument.")

    if smooth is not None:
        if gaussian_filter is None:
            raise ImportError("Please install scipy for smoothing")
        H = gaussian_filter(H, smooth)

    # Compute the density levels.
    Hflat = H.flatten()
    inds = np.argsort(Hflat)[::-1]
    Hflat = Hflat[inds]
    sm = np.cumsum(Hflat)
    sm /= sm[-1]
    V = np.empty(len(levels))
    for i, v0 in enumerate(levels):
        try:
            V[i] = Hflat[sm <= v0][-1]
        except:
            V[i] = Hflat[0]

    # Compute the bin centers.
    X1, Y1 = 0.5 * (X[1:] + X[:-1]), 0.5 * (Y[1:] + Y[:-1])
    X, Y = X[:-1], Y[:-1]

    if plot_datapoints:
        if data_kwargs is None:
            data_kwargs = dict()
        data_kwargs["color"] = data_kwargs.get("color", color)
        data_kwargs["ms"] = data_kwargs.get("ms", 2.0)
        data_kwargs["mec"] = data_kwargs.get("mec", "none")
        data_kwargs["alpha"] = data_kwargs.get("alpha", 0.1)
        ax.plot(x, y, "o", zorder=-1, rasterized=True, **data_kwargs)

    # Plot the base fill to hide the densest data points.
    if plot_contours or plot_density:
        ax.contourf(X1, Y1, H.T, [V[-1], H.max()],
                    cmap=white_cmap, antialiased=False)

    if plot_contours and fill_contours:
        if contourf_kwargs is None:
            contourf_kwargs = dict()
        contourf_kwargs["colors"] = contourf_kwargs.get("colors", contour_cmap)
        contourf_kwargs["antialiased"] = contourf_kwargs.get("antialiased",
                                                             False)
        ax.contourf(X1, Y1, H.T, np.concatenate([[H.max()], V, [0]]),
                    **contourf_kwargs)

    # Plot the density map. This can't be plotted at the same time as the
    # contour fills.
    elif plot_density:
        ax.pcolor(X, Y, H.max() - H.T, cmap=density_cmap)

    # Plot the contour edge colors.
    if plot_contours:
        if contour_kwargs is None:
            contour_kwargs = dict()
        contour_kwargs["colors"] = contour_kwargs.get("colors", color)
        ax.contour(X1, Y1, H.T, V, **contour_kwargs)

    ax.set_xlim(range[0])
    ax.set_ylim(range[1])<|MERGE_RESOLUTION|>--- conflicted
+++ resolved
@@ -186,13 +186,9 @@
         except:
             raise ValueError("Provided figure has {0} axes, but data has "
                              "dimensions K={1}".format(len(fig.axes), K))
-<<<<<<< HEAD
+        fig.set_tight_layout(False)
 
     # Format the figure.
-=======
-        fig.set_tight_layout(False)
-
->>>>>>> 11a937e0
     lb = lbdim / dim
     tr = (lbdim + plotdim) / dim
     fig.subplots_adjust(left=lb, bottom=lb, right=tr, top=tr,
