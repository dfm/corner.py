--- conflicted
+++ resolved
@@ -645,9 +645,6 @@
             raise ValueError("Dimension mismatch between bins and range")
 
     # We'll make the 2D histogram to directly estimate the density.
-<<<<<<< HEAD
-    range = list(map(np.sort, range))
-=======
     bins_2d = []
     if axes_scale[0] == "linear":
         bins_2d.append(np.linspace(min(range[0]), max(range[0]), bins[0] + 1))
@@ -671,17 +668,11 @@
             )
         )
 
->>>>>>> 6c5117b5
     try:
         H, X, Y = np.histogram2d(
             x.flatten(),
             y.flatten(),
-<<<<<<< HEAD
-            bins=bins,
-            range=range,
-=======
             bins=bins_2d,
->>>>>>> 6c5117b5
             weights=weights,
         )
     except ValueError:
@@ -759,6 +750,7 @@
         data_kwargs["ms"] = data_kwargs.get("ms", 2.0)
         data_kwargs["mec"] = data_kwargs.get("mec", "none")
         data_kwargs["alpha"] = data_kwargs.get("alpha", 0.1)
+        range = list(map(np.sort, range))
         inds = (
             (x >= range[0][0])
             & (x <= range[0][1])
