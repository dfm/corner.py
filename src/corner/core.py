# -*- coding: utf-8 -*-

__all__ = [
    "corner_impl",
    "hist2d",
    "quantile",
    "overplot_lines",
    "overplot_points",
]

import copy
import logging

import matplotlib
import numpy as np
from matplotlib import pyplot as pl
from matplotlib.colors import LinearSegmentedColormap, colorConverter
from matplotlib.ticker import (
    LogFormatterMathtext,
    LogLocator,
    MaxNLocator,
    NullLocator,
    ScalarFormatter,
)

try:
    from scipy.ndimage import gaussian_filter
except ImportError:
    gaussian_filter = None


def corner_impl(
    xs,
    bins=20,
    range=None,
    axes_scale="linear",
    weights=None,
    color=None,
    hist_bin_factor=1,
    smooth=None,
    smooth1d=None,
    labels=None,
    label_kwargs=None,
    titles=None,
    show_titles=False,
    title_fmt=".2f",
    title_kwargs=None,
    truths=None,
    truth_color="#4682b4",
    scale_hist=False,
    quantiles=None,
    title_quantiles=None,
    verbose=False,
    fig=None,
    max_n_ticks=5,
    top_ticks=False,
    use_math_text=False,
    reverse=False,
    labelpad=0.0,
    hist_kwargs=None,
    **hist2d_kwargs,
):
    if quantiles is None:
        quantiles = []
    if title_kwargs is None:
        title_kwargs = dict()
    if label_kwargs is None:
        label_kwargs = dict()

    # If no separate titles are set, copy the axis labels
    if titles is None:
        titles = labels

    # deal with title quantiles so they much quantiles unless desired otherwise
    if title_quantiles is None:
        if len(quantiles) > 0:
            title_quantiles = quantiles
        else:
            # a default for when quantiles not supplied.
            title_quantiles = [0.16, 0.5, 0.84]

    if show_titles and len(title_quantiles) != 3:
        raise ValueError(
            "'title_quantiles' must contain exactly three values; "
            "pass a length-3 list or array using the 'title_quantiles' argument"
        )

    # Deal with 1D sample lists.
    xs = _parse_input(xs)
    assert xs.shape[0] <= xs.shape[1], (
        "I don't believe that you want more " "dimensions than samples!"
    )

    # Parse the weight array.
    if weights is not None:
        weights = np.asarray(weights)
        if weights.ndim != 1:
            raise ValueError("Weights must be 1-D")
        if xs.shape[1] != weights.shape[0]:
            raise ValueError("Lengths of weights must match number of samples")

    # Some magic numbers for pretty axis layout.
    K = len(xs)
    factor = 2.0  # size of one side of one panel
    if reverse:
        lbdim = 0.2 * factor  # size of left/bottom margin
        trdim = 0.5 * factor  # size of top/right margin
    else:
        lbdim = 0.5 * factor  # size of left/bottom margin
        trdim = 0.2 * factor  # size of top/right margin
    whspace = 0.05  # w/hspace size
    plotdim = factor * K + factor * (K - 1.0) * whspace
    dim = lbdim + plotdim + trdim

    # Make axes_scale into a list if necessary, otherwise check length
    if isinstance(axes_scale, str):
        axes_scale = [axes_scale] * K
    else:
        assert (
            len(axes_scale) == K
        ), "'axes_scale' should contain as many elements as data dimensions"

    # Create a new figure if one wasn't provided.
    new_fig = True
    if fig is None:
        fig, axes = pl.subplots(K, K, figsize=(dim, dim))
    else:
        axes, new_fig = _get_fig_axes(fig, K)

    # Format the figure.
    lb = lbdim / dim
    tr = (lbdim + plotdim) / dim
    fig.subplots_adjust(
        left=lb, bottom=lb, right=tr, top=tr, wspace=whspace, hspace=whspace
    )

    # Parse the parameter ranges.
    force_range = False
    if range is None:
        if "extents" in hist2d_kwargs:
            logging.warning(
                "Deprecated keyword argument 'extents'. "
                "Use 'range' instead."
            )
            range = hist2d_kwargs.pop("extents")
        else:
            range = [[x.min(), x.max()] for x in xs]

            # Check for parameters that never change.
            m = np.array([e[0] == e[1] for e in range], dtype=bool)
            if np.any(m):
                raise ValueError(
                    (
                        "It looks like the parameter(s) in "
                        "column(s) {0} have no dynamic range. "
                        "Please provide a `range` argument."
                    ).format(
                        ", ".join(map("{0}".format, np.arange(len(m))[m]))
                    )
                )

    else:
        force_range = True

        # If any of the extents are percentiles, convert them to ranges.
        # Also make sure it's a normal list.
        range = list(range)
        for i, _ in enumerate(range):
            try:
                emin, emax = range[i]
            except TypeError:
                q = [0.5 - 0.5 * range[i], 0.5 + 0.5 * range[i]]
                range[i] = quantile(xs[i], q, weights=weights)

    if len(range) != xs.shape[0]:
        raise ValueError("Dimension mismatch between samples and range")

    # Parse the bin specifications.
    try:
        bins = [int(bins) for _ in range]
    except TypeError:
        if len(bins) != len(range):
            raise ValueError("Dimension mismatch between bins and range")
    try:
        hist_bin_factor = [float(hist_bin_factor) for _ in range]
    except TypeError:
        if len(hist_bin_factor) != len(range):
            raise ValueError(
                "Dimension mismatch between hist_bin_factor and " "range"
            )

    # Set up the default plotting arguments.
    if color is None:
        color = matplotlib.rcParams["ytick.color"]

    # Set up the default histogram keywords.
    if hist_kwargs is None:
        hist_kwargs = dict()
    hist_kwargs["color"] = hist_kwargs.get("color", color)
    if smooth1d is None:
        hist_kwargs["histtype"] = hist_kwargs.get("histtype", "step")

    for i, x in enumerate(xs):
        # Deal with masked arrays.
        if hasattr(x, "compressed"):
            x = x.compressed()

        if np.shape(xs)[0] == 1:
            ax = (
                axes if not isinstance(axes, np.ndarray) else axes.flatten()[0]
            )
        else:
            if reverse:
                ax = axes[K - i - 1, K - i - 1]
            else:
                ax = axes[i, i]

        # Plot the histograms.
        n_bins_1d = int(max(1, np.round(hist_bin_factor[i] * bins[i])))
        if axes_scale[i] == "linear":
            bins_1d = np.linspace(min(range[i]), max(range[i]), n_bins_1d + 1)
        elif axes_scale[i] == "log":
            bins_1d = np.logspace(
                np.log10(min(range[i])), np.log10(max(range[i])), n_bins_1d + 1
            )
        else:
            raise ValueError(
                "Scale "
                + axes_scale[i]
                + "for dimension "
                + str(i)
                + "not supported. Use 'linear' or 'log'"
            )
<<<<<<< HEAD
        if smooth1d is None:
            n, _, _ = ax.hist(x, bins=bins_1d, weights=weights, **hist_kwargs)
=======
            ax.set_xlim(np.sort(range[i]))
>>>>>>> 9d98f718
        else:
            if gaussian_filter is None:
                raise ImportError("Please install scipy for smoothing")
            n, _ = np.histogram(x, bins=bins_1d, weights=weights)
            n = gaussian_filter(n, smooth1d)
            x0 = np.array(list(zip(bins_1d[:-1], bins_1d[1:]))).flatten()
            y0 = np.array(list(zip(n, n))).flatten()
            ax.plot(x0, y0, **hist_kwargs)
            ax.set_xlim(np.sort(range[i]))

        # Plot quantiles if wanted.
        if len(quantiles) > 0:
            qvalues = quantile(x, quantiles, weights=weights)
            for q in qvalues:
                ax.axvline(q, ls="dashed", color=color)

            if verbose:
                print("Quantiles:")
                print([item for item in zip(quantiles, qvalues)])

        if show_titles:
            title = None
            if title_fmt is not None:
                # Compute the quantiles for the title. This might redo
                # unneeded computation but who cares.
                q_lo, q_mid, q_hi = quantile(
                    x, title_quantiles, weights=weights
                )
                q_m, q_p = q_mid - q_lo, q_hi - q_mid

                # Format the quantile display.
                fmt = "{{0:{0}}}".format(title_fmt).format
                title = r"${{{0}}}_{{-{1}}}^{{+{2}}}$"
                title = title.format(fmt(q_mid), fmt(q_m), fmt(q_p))

                # Add in the column name if it's given.
                if titles is not None:
                    title = "{0} = {1}".format(titles[i], title)

            elif titles is not None:
                title = "{0}".format(titles[i])

            if title is not None:
                if reverse:
                    if "pad" in title_kwargs.keys():
                        title_kwargs_new = copy.copy(title_kwargs)
                        del title_kwargs_new["pad"]
                        title_kwargs_new["labelpad"] = title_kwargs["pad"]
                    else:
                        title_kwargs_new = title_kwargs

                    ax.set_xlabel(title, **title_kwargs_new)
                else:
                    ax.set_title(title, **title_kwargs)

        # Set up the axes.
        _set_xlim(force_range, new_fig, ax, range[i])
        ax.set_xscale(axes_scale[i])
        if scale_hist:
            maxn = np.max(n)
            _set_ylim(force_range, new_fig, ax, [-0.1 * maxn, 1.1 * maxn])

        else:
            _set_ylim(force_range, new_fig, ax, [0, 1.1 * np.max(n)])

        ax.set_yticklabels([])
        if max_n_ticks == 0:
            ax.xaxis.set_major_locator(NullLocator())
            ax.yaxis.set_major_locator(NullLocator())
        else:
            if axes_scale[i] == "linear":
                ax.xaxis.set_major_locator(
                    MaxNLocator(max_n_ticks, prune="lower")
                )
            elif axes_scale[i] == "log":
                ax.xaxis.set_major_locator(LogLocator(numticks=max_n_ticks))
            ax.yaxis.set_major_locator(NullLocator())

        if i < K - 1:
            if top_ticks:
                ax.xaxis.set_ticks_position("top")
                [l.set_rotation(45) for l in ax.get_xticklabels()]
                [l.set_rotation(45) for l in ax.get_xticklabels(minor=True)]
            else:
                ax.set_xticklabels([])
                ax.set_xticklabels([], minor=True)
        else:
            if reverse:
                ax.xaxis.tick_top()
            [l.set_rotation(45) for l in ax.get_xticklabels()]
            [l.set_rotation(45) for l in ax.get_xticklabels(minor=True)]
            if labels is not None:
                if reverse:
                    if "labelpad" in label_kwargs.keys():
                        label_kwargs_new = copy.copy(label_kwargs)
                        del label_kwargs_new["labelpad"]
                        label_kwargs_new["pad"] = label_kwargs["labelpad"]
                    else:
                        label_kwargs_new = label_kwargs
                    ax.set_title(
                        labels[i],
                        position=(0.5, 1.3 + labelpad),
                        **label_kwargs_new,
                    )

                else:
                    ax.set_xlabel(labels[i], **label_kwargs)
                    ax.xaxis.set_label_coords(0.5, -0.3 - labelpad)

            # use MathText for axes ticks
            if axes_scale[i] == "linear":
                ax.xaxis.set_major_formatter(
                    ScalarFormatter(useMathText=use_math_text)
                )
            elif axes_scale[i] == "log":
                ax.xaxis.set_major_formatter(LogFormatterMathtext())

        for j, y in enumerate(xs):
            if np.shape(xs)[0] == 1:
                ax = axes
            else:
                if reverse:
                    ax = axes[K - i - 1, K - j - 1]
                else:
                    ax = axes[i, j]
            if j > i:
                ax.set_frame_on(False)
                ax.set_xticks([])
                ax.set_yticks([])
                continue
            elif j == i:
                continue

            # Deal with masked arrays.
            if hasattr(y, "compressed"):
                y = y.compressed()

            hist2d(
                y,
                x,
                ax=ax,
                range=[range[j], range[i]],
                axes_scale=[axes_scale[j], axes_scale[i]],
                weights=weights,
                color=color,
                smooth=smooth,
                bins=[bins[j], bins[i]],
                new_fig=new_fig,
                force_range=force_range,
                **hist2d_kwargs,
            )

            if max_n_ticks == 0:
                ax.xaxis.set_major_locator(NullLocator())
                ax.yaxis.set_major_locator(NullLocator())
            else:
                if axes_scale[j] == "linear":
                    ax.xaxis.set_major_locator(
                        MaxNLocator(max_n_ticks, prune="lower")
                    )
                elif axes_scale[j] == "log":
                    ax.xaxis.set_major_locator(
                        LogLocator(numticks=max_n_ticks)
                    )

                if axes_scale[i] == "linear":
                    ax.yaxis.set_major_locator(
                        MaxNLocator(max_n_ticks, prune="lower")
                    )
                elif axes_scale[i] == "log":
                    ax.yaxis.set_major_locator(
                        LogLocator(numticks=max_n_ticks)
                    )

            if i < K - 1:
                ax.set_xticklabels([])
                ax.set_xticklabels([], minor=True)
            else:
                if reverse:
                    ax.xaxis.tick_top()
                [l.set_rotation(45) for l in ax.get_xticklabels()]
                [l.set_rotation(45) for l in ax.get_xticklabels(minor=True)]
                if labels is not None:
                    ax.set_xlabel(labels[j], **label_kwargs)
                    if reverse:
                        ax.xaxis.set_label_coords(0.5, 1.4 + labelpad)
                    else:
                        ax.xaxis.set_label_coords(0.5, -0.3 - labelpad)

                # use MathText for axes ticks
                if axes_scale[j] == "linear":
                    ax.xaxis.set_major_formatter(
                        ScalarFormatter(useMathText=use_math_text)
                    )
                elif axes_scale[j] == "log":
                    ax.xaxis.set_major_formatter(LogFormatterMathtext())

            if j > 0:
                ax.set_yticklabels([])
                ax.set_yticklabels([], minor=True)
            else:
                if reverse:
                    ax.yaxis.tick_right()
                [l.set_rotation(45) for l in ax.get_yticklabels()]
                [l.set_rotation(45) for l in ax.get_yticklabels(minor=True)]
                if labels is not None:
                    if reverse:
                        ax.set_ylabel(labels[i], rotation=-90, **label_kwargs)
                        ax.yaxis.set_label_coords(1.3 + labelpad, 0.5)
                    else:
                        ax.set_ylabel(labels[i], **label_kwargs)
                        ax.yaxis.set_label_coords(-0.3 - labelpad, 0.5)

                # use MathText for axes ticks
                if axes_scale[i] == "linear":
                    ax.yaxis.set_major_formatter(
                        ScalarFormatter(useMathText=use_math_text)
                    )
                elif axes_scale[i] == "log":
                    ax.yaxis.set_major_formatter(LogFormatterMathtext())

    if truths is not None:
        overplot_lines(fig, truths, reverse=reverse, color=truth_color)
        overplot_points(
            fig,
            [[np.nan if t is None else t for t in truths]],
            reverse=reverse,
            marker="s",
            color=truth_color,
        )

    return fig


def quantile(x, q, weights=None):
    """
    Compute sample quantiles with support for weighted samples.

    Note
    ----
    When ``weights`` is ``None``, this method simply calls numpy's percentile
    function with the values of ``q`` multiplied by 100.

    Parameters
    ----------
    x : array_like[nsamples,]
       The samples.

    q : array_like[nquantiles,]
       The list of quantiles to compute. These should all be in the range
       ``[0, 1]``.

    weights : Optional[array_like[nsamples,]]
        An optional weight corresponding to each sample. These

    Returns
    -------
    quantiles : array_like[nquantiles,]
        The sample quantiles computed at ``q``.

    Raises
    ------
    ValueError
        For invalid quantiles; ``q`` not in ``[0, 1]`` or dimension mismatch
        between ``x`` and ``weights``.

    """
    x = np.atleast_1d(x)
    q = np.atleast_1d(q)

    if np.any(q < 0.0) or np.any(q > 1.0):
        raise ValueError("Quantiles must be between 0 and 1")

    if weights is None:
        return np.percentile(x, list(100.0 * q))
    else:
        weights = np.atleast_1d(weights)
        if len(x) != len(weights):
            raise ValueError("Dimension mismatch: len(weights) != len(x)")
        idx = np.argsort(x)
        sw = weights[idx]
        cdf = np.cumsum(sw)[:-1]
        cdf /= cdf[-1]
        cdf = np.append(0, cdf)
        return np.interp(q, cdf, x[idx]).tolist()


def hist2d(
    x,
    y,
    bins=20,
    range=None,
    axes_scale=["linear", "linear"],
    weights=None,
    levels=None,
    smooth=None,
    ax=None,
    color=None,
    quiet=False,
    plot_datapoints=True,
    plot_density=True,
    plot_contours=True,
    no_fill_contours=False,
    fill_contours=False,
    contour_kwargs=None,
    contourf_kwargs=None,
    data_kwargs=None,
    pcolor_kwargs=None,
    new_fig=True,
    force_range=False,
    **kwargs,
):
    """
    Plot a 2-D histogram of samples.

    Parameters
    ----------
    x : array_like[nsamples,]
       The samples.

    y : array_like[nsamples,]
       The samples.

    axes_scale : iterable (2,)
        Scale (``"linear"``, ``"log"``) to use for each dimension.

    quiet : bool
        If true, suppress warnings for small datasets.

    levels : array_like
        Confidence levels to use to draw contours.
        If None, confidence levels (0.118, 0.393, 0.675, and 0.864) will be drawn.
        For a 2D Gaussian distribution, these correspond to contours separated from the
        center of the distribution by (0.5, 1, 1.5, 2)-sigma.
        See https://corner.readthedocs.io/en/latest/pages/sigmas/

    ax : matplotlib.Axes
        A axes instance on which to add the 2-D histogram.

    plot_datapoints : bool
        Draw the individual data points.

    plot_density : bool
        Draw the density colormap.

    plot_contours : bool
        Draw the contours.

    no_fill_contours : bool
        Add no filling at all to the contours (unlike setting
        ``fill_contours=False``, which still adds a white fill at the densest
        points).

    fill_contours : bool
        Fill the contours.

    contour_kwargs : dict
        Any additional keyword arguments to pass to the `contour` method.

    contourf_kwargs : dict
        Any additional keyword arguments to pass to the `contourf` method.

    data_kwargs : dict
        Any additional keyword arguments to pass to the `plot` method when
        adding the individual data points.

    pcolor_kwargs : dict
        Any additional keyword arguments to pass to the `pcolor` method when
        adding the density colormap.

    """
    if ax is None:
        ax = pl.gca()

    # Set the default range based on the data range if not provided.
    if range is None:
        if "extent" in kwargs:
            logging.warning(
                "Deprecated keyword argument 'extent'. Use 'range' instead."
            )
            range = kwargs["extent"]
        else:
            range = [[x.min(), x.max()], [y.min(), y.max()]]

    # Set up the default plotting arguments.
    if color is None:
        color = matplotlib.rcParams["ytick.color"]

    # Choose the default "sigma" contour levels.
    if levels is None:
        levels = 1.0 - np.exp(-0.5 * np.arange(0.5, 2.1, 0.5) ** 2)

    # This is the base color of the axis (background color)
    base_color = ax.get_facecolor()

    # This is the color map for the density plot, over-plotted to indicate the
    # density of the points near the center.
    density_cmap = LinearSegmentedColormap.from_list(
        "density_cmap", [color, colorConverter.to_rgba(base_color, alpha=0.0)]
    )

    # This color map is used to hide the points at the high density areas.
    base_cmap = LinearSegmentedColormap.from_list(
        "base_cmap", [base_color, base_color], N=2
    )

    # This "color map" is the list of colors for the contour levels if the
    # contours are filled.
    rgba_color = colorConverter.to_rgba(color)
    contour_cmap = [list(rgba_color) for l in levels] + [rgba_color]
    for i, l in enumerate(levels):
        contour_cmap[i][-1] *= float(i) / (len(levels) + 1)

    # Parse the bin specifications.
    try:
        bins = [int(bins) for _ in range]
    except TypeError:
        if len(bins) != len(range):
            raise ValueError("Dimension mismatch between bins and range")

    # We'll make the 2D histogram to directly estimate the density.
    bins_2d = []
    if axes_scale[0] == "linear":
        bins_2d.append(np.linspace(min(range[0]), max(range[0]), bins[0] + 1))
    elif axes_scale[0] == "log":
        bins_2d.append(
            np.logspace(
                np.log10(min(range[0])),
                np.log10(max(range[0])),
                bins[0] + 1,
            )
        )

    if axes_scale[1] == "linear":
        bins_2d.append(np.linspace(min(range[1]), max(range[1]), bins[1] + 1))
    elif axes_scale[1] == "log":
        bins_2d.append(
            np.logspace(
                np.log10(min(range[1])),
                np.log10(max(range[1])),
                bins[1] + 1,
            )
        )

    try:
        H, X, Y = np.histogram2d(
            x.flatten(),
            y.flatten(),
            bins=bins_2d,
            weights=weights,
        )
    except ValueError:
        raise ValueError(
            "It looks like at least one of your sample columns "
            "have no dynamic range. You could try using the "
            "'range' argument."
        )
    if H.sum() == 0:
        raise ValueError(
            "It looks like the provided 'range' is not valid "
            "or the sample is empty."
        )

    if smooth is not None:
        if gaussian_filter is None:
            raise ImportError("Please install scipy for smoothing")
        H = gaussian_filter(H, smooth)

    if plot_contours or plot_density:
        # Compute the density levels.
        Hflat = H.flatten()
        inds = np.argsort(Hflat)[::-1]
        Hflat = Hflat[inds]
        sm = np.cumsum(Hflat)
        sm /= sm[-1]
        V = np.empty(len(levels))
        for i, v0 in enumerate(levels):
            try:
                V[i] = Hflat[sm <= v0][-1]
            except IndexError:
                V[i] = Hflat[0]
        V.sort()
        m = np.diff(V) == 0
        if np.any(m) and not quiet:
            logging.warning("Too few points to create valid contours")
        while np.any(m):
            V[np.where(m)[0][0]] *= 1.0 - 1e-4
            m = np.diff(V) == 0
        V.sort()

        # Compute the bin centers.
        X1, Y1 = 0.5 * (X[1:] + X[:-1]), 0.5 * (Y[1:] + Y[:-1])

        # Extend the array for the sake of the contours at the plot edges.
        H2 = H.min() + np.zeros((H.shape[0] + 4, H.shape[1] + 4))
        H2[2:-2, 2:-2] = H
        H2[2:-2, 1] = H[:, 0]
        H2[2:-2, -2] = H[:, -1]
        H2[1, 2:-2] = H[0]
        H2[-2, 2:-2] = H[-1]
        H2[1, 1] = H[0, 0]
        H2[1, -2] = H[0, -1]
        H2[-2, 1] = H[-1, 0]
        H2[-2, -2] = H[-1, -1]
        X2 = np.concatenate(
            [
                X1[0] + np.array([-2, -1]) * np.diff(X1[:2]),
                X1,
                X1[-1] + np.array([1, 2]) * np.diff(X1[-2:]),
            ]
        )
        Y2 = np.concatenate(
            [
                Y1[0] + np.array([-2, -1]) * np.diff(Y1[:2]),
                Y1,
                Y1[-1] + np.array([1, 2]) * np.diff(Y1[-2:]),
            ]
        )

    if plot_datapoints:
        if data_kwargs is None:
            data_kwargs = dict()
        data_kwargs["color"] = data_kwargs.get("color", color)
        data_kwargs["ms"] = data_kwargs.get("ms", 2.0)
        data_kwargs["mec"] = data_kwargs.get("mec", "none")
        data_kwargs["alpha"] = data_kwargs.get("alpha", 0.1)
        ax.plot(x, y, "o", zorder=-1, rasterized=True, **data_kwargs)

    # Plot the base fill to hide the densest data points.
    if (plot_contours or plot_density) and not no_fill_contours:
        ax.contourf(
            X2,
            Y2,
            H2.T,
            [V.min(), H.max()],
            cmap=base_cmap,
            antialiased=False,
        )

    if plot_contours and fill_contours:
        if contourf_kwargs is None:
            contourf_kwargs = dict()
        contourf_kwargs["colors"] = contourf_kwargs.get("colors", contour_cmap)
        contourf_kwargs["antialiased"] = contourf_kwargs.get(
            "antialiased", False
        )
        ax.contourf(
            X2,
            Y2,
            H2.T,
            np.concatenate([[0], V, [H.max() * (1 + 1e-4)]]),
            **contourf_kwargs,
        )

    # Plot the density map. This can't be plotted at the same time as the
    # contour fills.
    elif plot_density:
        if pcolor_kwargs is None:
            pcolor_kwargs = dict()
        ax.pcolor(X, Y, H.max() - H.T, cmap=density_cmap, **pcolor_kwargs)

    # Plot the contour edge colors.
    if plot_contours:
        if contour_kwargs is None:
            contour_kwargs = dict()
        contour_kwargs["colors"] = contour_kwargs.get("colors", color)
        ax.contour(X2, Y2, H2.T, V, **contour_kwargs)

    _set_xlim(force_range, new_fig, ax, range[0])
    _set_ylim(force_range, new_fig, ax, range[1])
    ax.set_xscale(axes_scale[0])
    ax.set_yscale(axes_scale[1])


def overplot_lines(fig, xs, reverse=False, **kwargs):
    """
    Overplot lines on a figure generated by ``corner.corner``

    Parameters
    ----------
    fig : Figure
        The figure generated by a call to :func:`corner.corner`.

    xs : array_like[ndim]
       The values where the lines should be plotted. This must have ``ndim``
       entries, where ``ndim`` is compatible with the :func:`corner.corner`
       call that originally generated the figure. The entries can optionally
       be ``None`` to omit the line in that axis.

    reverse: bool
       A boolean flag that should be set to 'True' if the corner plot itself
       was plotted with 'reverse=True'.

    **kwargs
        Any remaining keyword arguments are passed to the ``ax.axvline``
        method.

    """
    K = len(xs)
    axes, _ = _get_fig_axes(fig, K)
    if reverse:
        for k1 in range(K):
            if xs[k1] is not None:
                axes[K - k1 - 1, K - k1 - 1].axvline(xs[k1], **kwargs)
            for k2 in range(k1 + 1, K):
                if xs[k1] is not None:
                    axes[K - k2 - 1, K - k1 - 1].axvline(xs[k1], **kwargs)
                if xs[k2] is not None:
                    axes[K - k2 - 1, K - k1 - 1].axhline(xs[k2], **kwargs)

    else:
        for k1 in range(K):
            if xs[k1] is not None:
                axes[k1, k1].axvline(xs[k1], **kwargs)
            for k2 in range(k1 + 1, K):
                if xs[k1] is not None:
                    axes[k2, k1].axvline(xs[k1], **kwargs)
                if xs[k2] is not None:
                    axes[k2, k1].axhline(xs[k2], **kwargs)


def overplot_points(fig, xs, reverse=False, **kwargs):
    """
    Overplot points on a figure generated by ``corner.corner``

    Parameters
    ----------
    fig : Figure
        The figure generated by a call to :func:`corner.corner`.

    xs : array_like[nsamples, ndim]
       The coordinates of the points to be plotted. This must have an ``ndim``
       that is compatible with the :func:`corner.corner` call that originally
       generated the figure.

    reverse: bool
       A boolean flag that should be set to 'True' if the corner plot itself
       was plotted with 'reverse=True'.

    **kwargs
        Any remaining keyword arguments are passed to the ``ax.plot``
        method.

    """
    kwargs["marker"] = kwargs.pop("marker", ".")
    kwargs["linestyle"] = kwargs.pop("linestyle", "none")
    xs = _parse_input(xs)
    K = len(xs)
    axes, _ = _get_fig_axes(fig, K)
    if reverse:
        for k1 in range(K):
            for k2 in range(k1):
                axes[K - k1 - 1, K - k2 - 1].plot(xs[k2], xs[k1], **kwargs)

    else:
        for k1 in range(K):
            for k2 in range(k1 + 1, K):
                axes[k2, k1].plot(xs[k1], xs[k2], **kwargs)


def _parse_input(xs):
    xs = np.atleast_1d(xs)
    if len(xs.shape) == 1:
        xs = np.atleast_2d(xs)
    else:
        assert len(xs.shape) == 2, "The input sample array must be 1- or 2-D."
        xs = xs.T
    return xs


def _get_fig_axes(fig, K):
    if not fig.axes:
        return fig.subplots(K, K), True
    try:
        axarr = np.array(fig.axes).reshape((K, K))
        return axarr.item() if axarr.size == 1 else axarr.squeeze(), False
    except ValueError:
        raise ValueError(
            (
                "Provided figure has {0} axes, but data has "
                "dimensions K={1}"
            ).format(len(fig.axes), K)
        )


def _set_xlim(force, new_fig, ax, new_xlim):
    if force or new_fig:
        return ax.set_xlim(new_xlim)
    xlim = ax.get_xlim()
    return ax.set_xlim([min(xlim[0], new_xlim[0]), max(xlim[1], new_xlim[1])])


def _set_ylim(force, new_fig, ax, new_ylim):
    if force or new_fig:
        return ax.set_ylim(new_ylim)
    ylim = ax.get_ylim()
    return ax.set_ylim([min(ylim[0], new_ylim[0]), max(ylim[1], new_ylim[1])])<|MERGE_RESOLUTION|>--- conflicted
+++ resolved
@@ -223,6 +223,7 @@
             bins_1d = np.logspace(
                 np.log10(min(range[i])), np.log10(max(range[i])), n_bins_1d + 1
             )
+            ax.set_xlim(np.sort(range[i]))
         else:
             raise ValueError(
                 "Scale "
@@ -231,12 +232,8 @@
                 + str(i)
                 + "not supported. Use 'linear' or 'log'"
             )
-<<<<<<< HEAD
         if smooth1d is None:
             n, _, _ = ax.hist(x, bins=bins_1d, weights=weights, **hist_kwargs)
-=======
-            ax.set_xlim(np.sort(range[i]))
->>>>>>> 9d98f718
         else:
             if gaussian_filter is None:
                 raise ImportError("Please install scipy for smoothing")
