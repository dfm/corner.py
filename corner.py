# -*- coding: utf-8 -*-

from __future__ import print_function, absolute_import, unicode_literals

__all__ = ["corner", "hist2d"]
__version__ = "1.0.0"
__author__ = "Dan Foreman-Mackey (danfm@nyu.edu)"
__copyright__ = "Copyright 2013-2015 Daniel Foreman-Mackey"
__contributors__ = [
    # Alphabetical by first name.
    "Adrian Price-Whelan @adrn",
    "Brendon Brewer @eggplantbren",
    "Ekta Patel @ekta1224",
    "Emily Rice @emilurice",
    "Geoff Ryan @geoffryan",
    "Guillaume @ceyzeriat",
    "Gregory Ashton @ga7g08",
    "Kelle Cruz @kelle",
    "Kyle Barbary @kbarbary",
    "Marco Tazzari @mtazzari",
    "Matt Pitkin @mattpitkin",
    "Phil Marshall @drphilmarshall",
    "Pierre Gratier @pirg",
    "Stephan Hoyer @shoyer",
    "Will Vousden @willvousden",
    "Wolfgang Kerzendorf @wkerzendorf",
]

import logging
import numpy as np
import matplotlib.pyplot as pl
from matplotlib.ticker import MaxNLocator
from matplotlib.colors import LinearSegmentedColormap, colorConverter
from matplotlib.ticker import ScalarFormatter

try:
    from scipy.ndimage import gaussian_filter
except ImportError:
    gaussian_filter = None


def corner(xs, bins=20, range=None, weights=None, color="k",
           smooth=None, smooth1d=None,
           labels=None, label_kwargs=None,
           show_titles=False, title_fmt=".2f", title_kwargs=None,
           truths=None, truth_color="#4682b4",
           scale_hist=False, quantiles=None, verbose=False, fig=None,
           max_n_ticks=5, top_ticks=False, use_math_text=False,
           hist_kwargs=None, **hist2d_kwargs):
    """
    Make a *sick* corner plot showing the projections of a data set in a
    multi-dimensional space. kwargs are passed to hist2d() or used for
    `matplotlib` styling.

    Parameters
    ----------
    xs : array_like (nsamples, ndim)
        The samples. This should be a 1- or 2-dimensional array. For a 1-D
        array this results in a simple histogram. For a 2-D array, the zeroth
        axis is the list of samples and the next axis are the dimensions of
        the space.

    bins : int or array_like (ndim,) (optional)
        The number of bins to use in histograms, either as a fixed value for
        all dimensions, or as a list of integers for each dimension.

    weights : array_like (nsamples,)
        The weight of each sample. If `None` (default), samples are given
        equal weight.

    color : str (optional)
        A ``matplotlib`` style color for all histograms.

    smooth, smooth1d : float (optional)
       The standard deviation for Gaussian kernel passed to
       `scipy.ndimage.gaussian_filter` to smooth the 2-D and 1-D histograms
       respectively. If `None` (default), no smoothing is applied.

    labels : iterable (ndim,) (optional)
        A list of names for the dimensions. If a ``xs`` is a
        ``pandas.DataFrame``, labels will default to column names.

    label_kwargs : dict (optional)
        Any extra keyword arguments to send to the `set_xlabel` and
        `set_ylabel` methods.

    show_titles : bool (optional)
        Displays a title above each 1-D histogram showing the 0.5 quantile
        with the upper and lower errors supplied by the quantiles argument.

    title_fmt : string (optional)
        The format string for the quantiles given in titles. If you explicitly
        set ``show_titles=True`` and ``title_fmt=None``, the labels will be
        shown as the titles. (default: ``.2f``)

<<<<<<< HEAD
    title_args : dict (optional)
        Any extra keyword arguments to send to the ``set_title`` method.
=======
    title_kwargs : dict (optional)
        Any extra keyword arguments to send to the `set_title` command.
>>>>>>> f3b8dac7

    range : iterable (ndim,) (optional)
        A list where each element is either a length 2 tuple containing
        lower and upper bounds or a float in range (0., 1.)
        giving the fraction of samples to include in bounds, e.g.,
        [(0.,10.), (1.,5), 0.999, etc.].
        If a fraction, the bounds are chosen to be equal-tailed.

    truths : iterable (ndim,) (optional)
        A list of reference values to indicate on the plots.  Individual
        values can be omitted by using ``None``.

    truth_color : str (optional)
        A ``matplotlib`` style color for the ``truths`` makers.

    scale_hist : bool (optional)
        Should the 1-D histograms be scaled in such a way that the zero line
        is visible?

    quantiles : iterable (optional)
        A list of fractional quantiles to show on the 1-D histograms as
        vertical dashed lines.

    verbose : bool (optional)
        If true, print the values of the computed quantiles.

    plot_contours : bool (optional)
        Draw contours for dense regions of the plot.

    use_math_text : bool (optional)
        If true, then axis tick labels for very large or small exponents will
        be displayed as powers of 10 rather than using `e`.

    max_n_ticks: int (optional)
        Maximum number of ticks to try to use

    top_ticks : bool (optional)
        If true, label the top ticks of each axis

    fig : matplotlib.Figure (optional)
        Overplot onto the provided figure object.

    hist_kwargs : dict (optional)
        Any extra keyword arguments to send to the 1-D histogram plots.

    **hist2d_kwargs : (optional)
        Any remaining keyword arguments are sent to `corner.hist2d` to generate
        the 2-D histogram plots.
    """
    if quantiles is None:
        quantiles = []
    if title_kwargs is None:
        title_kwargs = dict()
    if label_kwargs is None:
        label_kwargs = dict()

    # Try filling in labels from pandas.DataFrame columns.
    if labels is None:
        try:
            labels = xs.columns
        except AttributeError:
            pass

    # Deal with 1D sample lists.
    xs = np.atleast_1d(xs)
    if len(xs.shape) == 1:
        xs = np.atleast_2d(xs)
    else:
        assert len(xs.shape) == 2, "The input sample array must be 1- or 2-D."
        xs = xs.T
    assert xs.shape[0] <= xs.shape[1], "I don't believe that you want more " \
                                       "dimensions than samples!"

    # Parse the weight array.
    if weights is not None:
        weights = np.asarray(weights)
        if weights.ndim != 1:
            raise ValueError("Weights must be 1-D")
        if xs.shape[1] != weights.shape[0]:
            raise ValueError("Lengths of weights must match number of samples")

    # Parse the parameter ranges.
    if range is None:
        if "extents" in hist2d_kwargs:
            logging.warn("Deprecated keyword argument 'extents'. "
                         "Use 'range' instead.")
            range = hist2d_kwargs.pop("extents")
        else:
            range = [[x.min(), x.max()] for x in xs]
            # Check for parameters that never change.
            m = np.array([e[0] == e[1] for e in range], dtype=bool)
            if np.any(m):
                raise ValueError(("It looks like the parameter(s) in "
                                  "column(s) {0} have no dynamic range. "
                                  "Please provide a `range` argument.")
                                 .format(", ".join(map(
                                     "{0}".format, np.arange(len(m))[m]))))

    else:
        # If any of the extents are percentiles, convert them to ranges.
        # Also make sure it's a normal list.
        range = list(range)
        for i, _ in enumerate(range):
            try:
                emin, emax = range[i]
            except TypeError:
                q = [0.5 - 0.5*range[i], 0.5 + 0.5*range[i]]
                range[i] = quantile(xs[i], q, weights=weights)

    if len(range) != xs.shape[0]:
        raise ValueError("Dimension mismatch between samples and range")

    # Parse the bin specifications.
    try:
        bins = [float(bins) for _ in range]
    except TypeError:
        if len(bins) != len(range):
            raise ValueError("Dimension mismatch between bins and range")

    # Some magic numbers for pretty axis layout.
    K = len(xs)
    factor = 2.0           # size of one side of one panel
    lbdim = 0.5 * factor   # size of left/bottom margin
    trdim = 0.2 * factor   # size of top/right margin
    whspace = 0.05         # w/hspace size
    plotdim = factor * K + factor * (K - 1.) * whspace
    dim = lbdim + plotdim + trdim

    # Create a new figure if one wasn't provided.
    if fig is None:
        fig, axes = pl.subplots(K, K, figsize=(dim, dim))
    else:
        try:
            axes = np.array(fig.axes).reshape((K, K))
        except:
            raise ValueError("Provided figure has {0} axes, but data has "
                             "dimensions K={1}".format(len(fig.axes), K))

    # Format the figure.
    lb = lbdim / dim
    tr = (lbdim + plotdim) / dim
    fig.subplots_adjust(left=lb, bottom=lb, right=tr, top=tr,
                        wspace=whspace, hspace=whspace)

    # Set up the default histogram keywords.
    if hist_kwargs is None:
        hist_kwargs = dict()
    hist_kwargs["color"] = hist_kwargs.get("color", color)
    if smooth1d is None:
        hist_kwargs["histtype"] = hist_kwargs.get("histtype", "step")

    for i, x in enumerate(xs):
        # Deal with masked arrays.
        if hasattr(x, "compressed"):
            x = x.compressed()

        if np.shape(xs)[0] == 1:
            ax = axes
        else:
            ax = axes[i, i]
        # Plot the histograms.
        if smooth1d is None:
            n, _, _ = ax.hist(x, bins=bins[i], weights=weights,
                              range=range[i], **hist_kwargs)
        else:
            if gaussian_filter is None:
                raise ImportError("Please install scipy for smoothing")
            n, b = np.histogram(x, bins=bins[i], weights=weights,
                                range=range[i])
            n = gaussian_filter(n, smooth1d)
            x0 = np.array(list(zip(b[:-1], b[1:]))).flatten()
            y0 = np.array(list(zip(n, n))).flatten()
            ax.plot(x0, y0, **hist_kwargs)

        if truths is not None and truths[i] is not None:
            ax.axvline(truths[i], color=truth_color)

        # Plot quantiles if wanted.
        if len(quantiles) > 0:
            qvalues = quantile(x, quantiles, weights=weights)
            for q in qvalues:
                ax.axvline(q, ls="dashed", color=color)

            if verbose:
                print("Quantiles:")
                print([item for item in zip(quantiles, qvalues)])

        if show_titles:
            title = None
            if title_fmt is not None:
                # Compute the quantiles for the title. This might redo
                # unneeded computation but who cares.
                q_16, q_50, q_84 = quantile(x, [0.16, 0.5, 0.84],
                                            weights=weights)
                q_m, q_p = q_50-q_16, q_84-q_50

                # Format the quantile display.
                fmt = "{{0:{0}}}".format(title_fmt).format
                title = r"${{{0}}}_{{-{1}}}^{{+{2}}}$"
                title = title.format(fmt(q_50), fmt(q_m), fmt(q_p))

                # Add in the column name if it's given.
                if labels is not None:
                    title = "{0} = {1}".format(labels[i], title)

            elif labels is not None:
                title = "{0}".format(labels[i])

            if title is not None:
                ax.set_title(title, **title_kwargs)

        # Set up the axes.
        ax.set_xlim(range[i])
        if scale_hist:
            maxn = np.max(n)
            ax.set_ylim(-0.1 * maxn, 1.1 * maxn)
        else:
            ax.set_ylim(0, 1.1 * np.max(n))
        ax.set_yticklabels([])
        ax.xaxis.set_major_locator(MaxNLocator(max_n_ticks, prune="lower"))

        if i < K - 1:
            if top_ticks:
                ax.xaxis.set_ticks_position("top")
                [l.set_rotation(45) for l in ax.get_xticklabels()]
            else:
                ax.set_xticklabels([])
        else:
            [l.set_rotation(45) for l in ax.get_xticklabels()]
            if labels is not None:
                ax.set_xlabel(labels[i], **label_kwargs)
                ax.xaxis.set_label_coords(0.5, -0.3)

            # use MathText for axes ticks
            ax.xaxis.set_major_formatter(
                ScalarFormatter(useMathText=use_math_text))

        for j, y in enumerate(xs):
            if np.shape(xs)[0] == 1:
                ax = axes
            else:
                ax = axes[i, j]
            if j > i:
                ax.set_frame_on(False)
                ax.set_xticks([])
                ax.set_yticks([])
                continue
            elif j == i:
                continue

            # Deal with masked arrays.
            if hasattr(y, "compressed"):
                y = y.compressed()

            hist2d(y, x, ax=ax, range=[range[j], range[i]], weights=weights,
                   color=color, smooth=smooth, bins=[bins[j], bins[i]],
                   **hist2d_kwargs)

            if truths is not None:
                if truths[i] is not None and truths[j] is not None:
                    ax.plot(truths[j], truths[i], "s", color=truth_color)
                if truths[j] is not None:
                    ax.axvline(truths[j], color=truth_color)
                if truths[i] is not None:
                    ax.axhline(truths[i], color=truth_color)

            ax.xaxis.set_major_locator(MaxNLocator(max_n_ticks, prune="lower"))
            ax.yaxis.set_major_locator(MaxNLocator(max_n_ticks, prune="lower"))

            if i < K - 1:
                ax.set_xticklabels([])
            else:
                [l.set_rotation(45) for l in ax.get_xticklabels()]
                if labels is not None:
                    ax.set_xlabel(labels[j], **label_kwargs)
                    ax.xaxis.set_label_coords(0.5, -0.3)

                # use MathText for axes ticks
                ax.xaxis.set_major_formatter(
                    ScalarFormatter(useMathText=use_math_text))

            if j > 0:
                ax.set_yticklabels([])
            else:
                [l.set_rotation(45) for l in ax.get_yticklabels()]
                if labels is not None:
                    ax.set_ylabel(labels[i], **label_kwargs)
                    ax.yaxis.set_label_coords(-0.3, 0.5)

                # use MathText for axes ticks
                ax.yaxis.set_major_formatter(
                    ScalarFormatter(useMathText=use_math_text))

    return fig


def quantile(x, q, weights=None):
    """
    Like numpy.percentile, but:

    * Values of q are quantiles [0., 1.] rather than percentiles [0., 100.]
    * scalar q not supported (q must be iterable)
    * optional weights on x

    """
    if weights is None:
        return np.percentile(x, [100. * qi for qi in q])
    else:
        idx = np.argsort(x)
        xsorted = x[idx]
        cdf = np.add.accumulate(weights[idx])
        cdf /= cdf[-1]
        return np.interp(q, cdf, xsorted).tolist()


def hist2d(x, y, bins=20, range=None, weights=None, levels=None, smooth=None,
           ax=None, color=None, plot_datapoints=True, plot_density=True,
           plot_contours=True, no_fill_contours=False, fill_contours=False,
           contour_kwargs=None, contourf_kwargs=None, data_kwargs=None,
           **kwargs):
    """
    Plot a 2-D histogram of samples.

    Parameters
    ----------
    x, y : array_like (nsamples,)
       The samples.

    levels : array_like
        The contour levels to draw.

    ax : matplotlib.Axes (optional)
        A axes instance on which to add the 2-D histogram.

    plot_datapoints : bool (optional)
        Draw the individual data points.

    plot_density : bool (optional)
        Draw the density colormap.

    plot_contours : bool (optional)
        Draw the contours.

    no_fill_contours : bool (optional)
        Add no filling at all to the contours (unlike setting
        ``fill_contours=False``, which still adds a white fill at the densest
        points).

    fill_contours : bool (optional)
        Fill the contours.

    contour_kwargs : dict (optional)
        Any additional keyword arguments to pass to the `contour` method.

    contourf_kwargs : dict (optional)
        Any additional keyword arguments to pass to the `contourf` method.

    data_kwargs : dict (optional)
        Any additional keyword arguments to pass to the `plot` method when
        adding the individual data points.
    """
    if ax is None:
        ax = pl.gca()

    # Set the default range based on the data range if not provided.
    if range is None:
        if "extent" in kwargs:
            logging.warn("Deprecated keyword argument 'extent'. "
                         "Use 'range' instead.")
            range = kwargs["extent"]
        else:
            range = [[x.min(), x.max()], [y.min(), y.max()]]

    # Set up the default plotting arguments.
    if color is None:
        color = "k"

    # Choose the default "sigma" contour levels.
    if levels is None:
        levels = 1.0 - np.exp(-0.5 * np.arange(0.5, 2.1, 0.5) ** 2)

    # This is the color map for the density plot, over-plotted to indicate the
    # density of the points near the center.
    density_cmap = LinearSegmentedColormap.from_list(
        "density_cmap", [color, (1, 1, 1, 0)])

    # This color map is used to hide the points at the high density areas.
    white_cmap = LinearSegmentedColormap.from_list(
        "white_cmap", [(1, 1, 1), (1, 1, 1)], N=2)

    # This "color map" is the list of colors for the contour levels if the
    # contours are filled.
    rgba_color = colorConverter.to_rgba(color)
    contour_cmap = [rgba_color] + [list(rgba_color) for l in levels]
    for i, l in enumerate(levels):
        contour_cmap[i+1][-1] *= float(len(levels) - i) / (len(levels)+1)

    # We'll make the 2D histogram to directly estimate the density.
    try:
        H, X, Y = np.histogram2d(x.flatten(), y.flatten(), bins=bins,
                                 range=range, weights=weights)
    except ValueError:
        raise ValueError("It looks like at least one of your sample columns "
                         "have no dynamic range. You could try using the "
                         "'range' argument.")

    if smooth is not None:
        if gaussian_filter is None:
            raise ImportError("Please install scipy for smoothing")
        H = gaussian_filter(H, smooth)

    # Compute the density levels.
    Hflat = H.flatten()
    inds = np.argsort(Hflat)[::-1]
    Hflat = Hflat[inds]
    sm = np.cumsum(Hflat)
    sm /= sm[-1]
    V = np.empty(len(levels))
    for i, v0 in enumerate(levels):
        try:
            V[i] = Hflat[sm <= v0][-1]
        except:
            V[i] = Hflat[0]

    # Compute the bin centers.
    X1, Y1 = 0.5 * (X[1:] + X[:-1]), 0.5 * (Y[1:] + Y[:-1])

    # Extend the array for the sake of the contours at the plot edges.
    H2 = H.min() + np.zeros((H.shape[0] + 4, H.shape[1] + 4))
    H2[2:-2, 2:-2] = H
    H2[2:-2, 1] = H[:, 0]
    H2[2:-2, -2] = H[:, -1]
    H2[1, 2:-2] = H[0]
    H2[-2, 2:-2] = H[-1]
    H2[1, 1] = H[0, 0]
    H2[1, -2] = H[0, -1]
    H2[-2, 1] = H[-1, 0]
    H2[-2, -2] = H[-1, -1]
    X2 = np.concatenate([
        X1[0] + np.array([-2, -1]) * np.diff(X1[:2]),
        X1,
        X1[-1] + np.array([1, 2]) * np.diff(X1[-2:]),
    ])
    Y2 = np.concatenate([
        Y1[0] + np.array([-2, -1]) * np.diff(Y1[:2]),
        Y1,
        Y1[-1] + np.array([1, 2]) * np.diff(Y1[-2:]),
    ])

    if plot_datapoints:
        if data_kwargs is None:
            data_kwargs = dict()
        data_kwargs["color"] = data_kwargs.get("color", color)
        data_kwargs["ms"] = data_kwargs.get("ms", 2.0)
        data_kwargs["mec"] = data_kwargs.get("mec", "none")
        data_kwargs["alpha"] = data_kwargs.get("alpha", 0.1)
        ax.plot(x, y, "o", zorder=-1, rasterized=True, **data_kwargs)

    # Plot the base fill to hide the densest data points.
    if (plot_contours or plot_density) and not no_fill_contours:
        ax.contourf(X2, Y2, H2.T, [V[-1], H.max()],
                    cmap=white_cmap, antialiased=False)

    if plot_contours and fill_contours:
        if contourf_kwargs is None:
            contourf_kwargs = dict()
        contourf_kwargs["colors"] = contourf_kwargs.get("colors", contour_cmap)
        contourf_kwargs["antialiased"] = contourf_kwargs.get("antialiased",
                                                             False)
        ax.contourf(X2, Y2, H2.T, np.concatenate([[H.max()], V, [0]]),
                    **contourf_kwargs)

    # Plot the density map. This can't be plotted at the same time as the
    # contour fills.
    elif plot_density:
        ax.pcolor(X, Y, H.max() - H.T, cmap=density_cmap)

    # Plot the contour edge colors.
    if plot_contours:
        if contour_kwargs is None:
            contour_kwargs = dict()
        contour_kwargs["colors"] = contour_kwargs.get("colors", color)
        ax.contour(X2, Y2, H2.T, V, **contour_kwargs)

    ax.set_xlim(range[0])
    ax.set_ylim(range[1])<|MERGE_RESOLUTION|>--- conflicted
+++ resolved
@@ -93,13 +93,8 @@
         set ``show_titles=True`` and ``title_fmt=None``, the labels will be
         shown as the titles. (default: ``.2f``)
 
-<<<<<<< HEAD
-    title_args : dict (optional)
-        Any extra keyword arguments to send to the ``set_title`` method.
-=======
     title_kwargs : dict (optional)
         Any extra keyword arguments to send to the `set_title` command.
->>>>>>> f3b8dac7
 
     range : iterable (ndim,) (optional)
         A list where each element is either a length 2 tuple containing
