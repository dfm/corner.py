--- conflicted
+++ resolved
@@ -8,11 +8,6 @@
     "sphinx.ext.napoleon",
     "myst_nb",
 ]
-<<<<<<< HEAD
-source_suffix = ".rst"
-=======
-# source_suffix = ".rst"
->>>>>>> e4e99812
 master_doc = "index"
 
 # General information about the project.
